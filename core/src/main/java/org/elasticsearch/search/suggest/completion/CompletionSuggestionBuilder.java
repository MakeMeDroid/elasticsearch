/*
 * Licensed to Elasticsearch under one or more contributor
 * license agreements. See the NOTICE file distributed with
 * this work for additional information regarding copyright
 * ownership. Elasticsearch licenses this file to you under
 * the Apache License, Version 2.0 (the "License"); you may
 * not use this file except in compliance with the License.
 * You may obtain a copy of the License at
 *
 *    http://www.apache.org/licenses/LICENSE-2.0
 *
 * Unless required by applicable law or agreed to in writing,
 * software distributed under the License is distributed on an
 * "AS IS" BASIS, WITHOUT WARRANTIES OR CONDITIONS OF ANY
 * KIND, either express or implied.  See the License for the
 * specific language governing permissions and limitations
 * under the License.
 */
package org.elasticsearch.search.suggest.completion;

import org.apache.lucene.search.suggest.document.FuzzyCompletionQuery;
import org.apache.lucene.util.automaton.Operations;
import org.apache.lucene.util.automaton.RegExp;
import org.elasticsearch.common.ParseField;
import org.elasticsearch.common.io.stream.StreamInput;
import org.elasticsearch.common.io.stream.StreamOutput;
import org.elasticsearch.common.unit.Fuzziness;
import org.elasticsearch.common.xcontent.ToXContent;
import org.elasticsearch.common.xcontent.XContentBuilder;
import org.elasticsearch.index.query.QueryParseContext;
import org.elasticsearch.index.query.QueryShardContext;
import org.elasticsearch.index.query.RegexpFlag;
import org.elasticsearch.search.suggest.SuggestionBuilder;
import org.elasticsearch.search.suggest.SuggestionSearchContext.SuggestionContext;
import org.elasticsearch.search.suggest.completion.context.CategoryQueryContext;
import org.elasticsearch.search.suggest.completion.context.GeoQueryContext;

import java.io.IOException;
import java.util.ArrayList;
import java.util.Collections;
import java.util.HashMap;
import java.util.HashSet;
import java.util.List;
import java.util.Map;
import java.util.Set;

/**
 * Defines a suggest command based on a prefix, typically to provide "auto-complete" functionality
 * for users as they type search terms. The implementation of the completion service uses FSTs that
 * are created at index-time and so must be defined in the mapping with the type "completion" before
 * indexing.
 */
public class CompletionSuggestionBuilder extends SuggestionBuilder<CompletionSuggestionBuilder> {

    public static final CompletionSuggestionBuilder PROTOTYPE = new CompletionSuggestionBuilder("_na_"); // name doesn't matter
    static final String SUGGESTION_NAME = "completion";
    static final ParseField PAYLOAD_FIELD = new ParseField("payload");
    static final ParseField CONTEXTS_FIELD = new ParseField("contexts", "context");

    private FuzzyOptionsBuilder fuzzyOptionsBuilder;
    private RegexOptionsBuilder regexOptionsBuilder;
    private final Map<String, List<ToXContent>> queryContexts = new HashMap<>();
    private final Set<String> payloadFields = new HashSet<>();

    public CompletionSuggestionBuilder(String name) {
        super(name);
    }

    /**
     * Options for fuzzy queries
     */
    public static class FuzzyOptionsBuilder implements ToXContent {
        static final ParseField FUZZY_OPTIONS = new ParseField("fuzzy");
        static final ParseField TRANSPOSITION_FIELD = new ParseField("transpositions");
        static final ParseField MIN_LENGTH_FIELD = new ParseField("min_length");
        static final ParseField PREFIX_LENGTH_FIELD = new ParseField("prefix_length");
        static final ParseField UNICODE_AWARE_FIELD = new ParseField("unicode_aware");
        static final ParseField MAX_DETERMINIZED_STATES_FIELD = new ParseField("max_determinized_states");

        private int editDistance = FuzzyCompletionQuery.DEFAULT_MAX_EDITS;
        private boolean transpositions = FuzzyCompletionQuery.DEFAULT_TRANSPOSITIONS;
        private int fuzzyMinLength = FuzzyCompletionQuery.DEFAULT_MIN_FUZZY_LENGTH;
        private int fuzzyPrefixLength = FuzzyCompletionQuery.DEFAULT_NON_FUZZY_PREFIX;
        private boolean unicodeAware = FuzzyCompletionQuery.DEFAULT_UNICODE_AWARE;
        private int maxDeterminizedStates = Operations.DEFAULT_MAX_DETERMINIZED_STATES;

        public FuzzyOptionsBuilder() {
        }

        /**
         * Sets the level of fuzziness used to create suggestions using a {@link Fuzziness} instance.
         * The default value is {@link Fuzziness#ONE} which allows for an "edit distance" of one.
         */
        public FuzzyOptionsBuilder setFuzziness(int editDistance) {
            this.editDistance = editDistance;
            return this;
        }

        /**
         * Sets the level of fuzziness used to create suggestions using a {@link Fuzziness} instance.
         * The default value is {@link Fuzziness#ONE} which allows for an "edit distance" of one.
         */
        public FuzzyOptionsBuilder setFuzziness(Fuzziness fuzziness) {
            this.editDistance = fuzziness.asDistance();
            return this;
        }

        /**
         * Sets if transpositions (swapping one character for another) counts as one character
         * change or two.
         * Defaults to true, meaning it uses the fuzzier option of counting transpositions as
         * a single change.
         */
        public FuzzyOptionsBuilder setTranspositions(boolean transpositions) {
            this.transpositions = transpositions;
            return this;
        }

        /**
         * Sets the minimum length of input string before fuzzy suggestions are returned, defaulting
         * to 3.
         */
        public FuzzyOptionsBuilder setFuzzyMinLength(int fuzzyMinLength) {
            this.fuzzyMinLength = fuzzyMinLength;
            return this;
        }

        /**
         * Sets the minimum length of the input, which is not checked for fuzzy alternatives, defaults to 1
         */
        public FuzzyOptionsBuilder setFuzzyPrefixLength(int fuzzyPrefixLength) {
            this.fuzzyPrefixLength = fuzzyPrefixLength;
            return this;
        }

        /**
         * Sets the maximum automaton states allowed for the fuzzy expansion
         */
        public FuzzyOptionsBuilder setMaxDeterminizedStates(int maxDeterminizedStates) {
            this.maxDeterminizedStates = maxDeterminizedStates;
            return this;
        }

        /**
         * Set to true if all measurements (like edit distance, transpositions and lengths) are in unicode
         * code points (actual letters) instead of bytes. Default is false.
         */
        public FuzzyOptionsBuilder setUnicodeAware(boolean unicodeAware) {
            this.unicodeAware = unicodeAware;
            return this;
        }

        /**
         * Returns the maximum number of edits
         */
        int getEditDistance() {
            return editDistance;
        }

        /**
         * Returns if transpositions option is set
         *
         * if transpositions is set, then swapping one character for another counts as one edit instead of two.
         */
        boolean isTranspositions() {
            return transpositions;
        }


        /**
         * Returns the length of input prefix after which edits are applied
         */
        int getFuzzyMinLength() {
            return fuzzyMinLength;
        }

        /**
         * Returns the minimum length of the input prefix required to apply any edits
         */
        int getFuzzyPrefixLength() {
            return fuzzyPrefixLength;
        }

        /**
         * Returns if all measurements (like edit distance, transpositions and lengths) are in unicode code
         * points (actual letters) instead of bytes.
         */
        boolean isUnicodeAware() {
            return unicodeAware;
        }

        /**
         * Returns the maximum automaton states allowed for fuzzy expansion
         */
        int getMaxDeterminizedStates() {
            return maxDeterminizedStates;
        }

        @Override
        public XContentBuilder toXContent(XContentBuilder builder, Params params) throws IOException {
            builder.startObject(FUZZY_OPTIONS.getPreferredName());
            builder.field(Fuzziness.FIELD.getPreferredName(), editDistance);
            builder.field(TRANSPOSITION_FIELD.getPreferredName(), transpositions);
            builder.field(MIN_LENGTH_FIELD.getPreferredName(), fuzzyMinLength);
            builder.field(PREFIX_LENGTH_FIELD.getPreferredName(), fuzzyPrefixLength);
            builder.field(UNICODE_AWARE_FIELD.getPreferredName(), unicodeAware);
            builder.field(MAX_DETERMINIZED_STATES_FIELD.getPreferredName(), maxDeterminizedStates);
            builder.endObject();
            return builder;
        }
    }

    /**
     * Options for regular expression queries
     */
    public static class RegexOptionsBuilder implements ToXContent {
        static final ParseField REGEX_OPTIONS = new ParseField("regex");
        static final ParseField FLAGS_VALUE = new ParseField("flags", "flags_value");
        static final ParseField MAX_DETERMINIZED_STATES = new ParseField("max_determinized_states");
        private int flagsValue = RegExp.ALL;
        private int maxDeterminizedStates = Operations.DEFAULT_MAX_DETERMINIZED_STATES;

        public RegexOptionsBuilder() {
        }

        /**
         * Sets the regular expression syntax flags
         * see {@link RegexpFlag}
         */
        public RegexOptionsBuilder setFlags(String flags) {
            this.flagsValue = RegexpFlag.resolveValue(flags);
            return this;
        }

        /**
         * Sets the maximum automaton states allowed for the regular expression expansion
         */
        public RegexOptionsBuilder setMaxDeterminizedStates(int maxDeterminizedStates) {
            this.maxDeterminizedStates = maxDeterminizedStates;
            return this;
        }

        int getFlagsValue() {
            return flagsValue;
        }

        int getMaxDeterminizedStates() {
            return maxDeterminizedStates;
        }

        @Override
        public XContentBuilder toXContent(XContentBuilder builder, Params params) throws IOException {
            builder.startObject(REGEX_OPTIONS.getPreferredName());
            builder.field(FLAGS_VALUE.getPreferredName(), flagsValue);
            builder.field(MAX_DETERMINIZED_STATES.getPreferredName(), maxDeterminizedStates);
            builder.endObject();
            return builder;
        }
    }

    /**
     * Sets the prefix to provide completions for.
     * The prefix gets analyzed by the suggest analyzer.
     */
    @Override
    public CompletionSuggestionBuilder prefix(String prefix) {
        super.prefix(prefix);
        return this;
    }

    /**
     * Same as {@link #prefix(String)} with fuzziness of <code>fuzziness</code>
     */
    public CompletionSuggestionBuilder prefix(String prefix, Fuzziness fuzziness) {
        super.prefix(prefix);
        this.fuzzyOptionsBuilder = new FuzzyOptionsBuilder().setFuzziness(fuzziness);
        return this;
    }

    /**
     * Same as {@link #prefix(String)} with full fuzzy options
     * see {@link FuzzyOptionsBuilder}
     */
    public CompletionSuggestionBuilder prefix(String prefix, FuzzyOptionsBuilder fuzzyOptionsBuilder) {
        super.prefix(prefix);
        this.fuzzyOptionsBuilder = fuzzyOptionsBuilder;
        return this;
    }

    /**
     * Sets a regular expression pattern for prefixes to provide completions for.
     */
    @Override
    public CompletionSuggestionBuilder regex(String regex) {
        super.regex(regex);
        return this;
    }

    /**
     * Same as {@link #regex(String)} with full regular expression options
     * see {@link RegexOptionsBuilder}
     */
    public CompletionSuggestionBuilder regex(String regex, RegexOptionsBuilder regexOptionsBuilder) {
        this.regex(regex);
        this.regexOptionsBuilder = regexOptionsBuilder;
        return this;
    }

    /**
     * Sets the fields to be returned as suggestion payload.
     * Note: Only doc values enabled fields are supported
     */
    public CompletionSuggestionBuilder payload(String... fields) {
        Collections.addAll(this.payloadFields, fields);
        return this;
    }

    /**
     * Sets query contexts for a category context
     * @param name of the category context to execute on
     * @param queryContexts a list of {@link CategoryQueryContext}
     */
    public CompletionSuggestionBuilder categoryContexts(String name, CategoryQueryContext... queryContexts) {
        return contexts(name, queryContexts);
    }

    /**
     * Sets query contexts for a geo context
     * @param name of the geo context to execute on
     * @param queryContexts a list of {@link GeoQueryContext}
     */
    public CompletionSuggestionBuilder geoContexts(String name, GeoQueryContext... queryContexts) {
        return contexts(name, queryContexts);
    }

    private CompletionSuggestionBuilder contexts(String name, ToXContent... queryContexts) {
        List<ToXContent> contexts = this.queryContexts.get(name);
        if (contexts == null) {
            contexts = new ArrayList<>(2);
            this.queryContexts.put(name, contexts);
        }
        Collections.addAll(contexts, queryContexts);
        return this;
    }

    @Override
    protected XContentBuilder innerToXContent(XContentBuilder builder, Params params) throws IOException {
        if (payloadFields != null) {
            builder.startArray(PAYLOAD_FIELD.getPreferredName());
            for (String field : payloadFields) {
                builder.value(field);
            }
            builder.endArray();
        }
        if (fuzzyOptionsBuilder != null) {
            fuzzyOptionsBuilder.toXContent(builder, params);
        }
        if (regexOptionsBuilder != null) {
            regexOptionsBuilder.toXContent(builder, params);
        }
        if (queryContexts.isEmpty() == false) {
            builder.startObject(CONTEXTS_FIELD.getPreferredName());
            for (Map.Entry<String, List<ToXContent>> entry : this.queryContexts.entrySet()) {
                builder.startArray(entry.getKey());
                for (ToXContent queryContext : entry.getValue()) {
                    queryContext.toXContent(builder, params);
                }
                builder.endArray();
            }
            builder.endObject();
        }
        return builder;
    }

    @Override
    protected CompletionSuggestionBuilder innerFromXContent(QueryParseContext parseContext, String name) throws IOException {
        // NORELEASE
        return new CompletionSuggestionBuilder(name);
    }

    @Override
<<<<<<< HEAD
    protected SuggestionContext innerBuild(QueryShardContext context) throws IOException {
=======
    protected SuggestionContext build(QueryShardContext context) throws IOException {
>>>>>>> bbeb09ea
        // NORELEASE
        throw new UnsupportedOperationException();
    }

    @Override
    public String getWriteableName() {
        return SUGGESTION_NAME;
    }

    @Override
    public void doWriteTo(StreamOutput out) throws IOException {
        // NORELEASE
        throw new UnsupportedOperationException();
    }

    @Override
    public CompletionSuggestionBuilder doReadFrom(StreamInput in, String name) throws IOException {
        // NORELEASE
        throw new UnsupportedOperationException();
    }

    @Override
    protected boolean doEquals(CompletionSuggestionBuilder other) {
        // NORELEASE
        return false;
    }

    @Override
    protected int doHashCode() {
        // NORELEASE
        return 0;
    }
}<|MERGE_RESOLUTION|>--- conflicted
+++ resolved
@@ -379,13 +379,13 @@
     }
 
     @Override
-<<<<<<< HEAD
     protected SuggestionContext innerBuild(QueryShardContext context) throws IOException {
-=======
-    protected SuggestionContext build(QueryShardContext context) throws IOException {
->>>>>>> bbeb09ea
-        // NORELEASE
-        throw new UnsupportedOperationException();
+        CompletionSuggestionContext suggestionContext = new CompletionSuggestionContext(context);
+        // copy over common settings to each suggestion builder
+        populateCommonFields(context.getMapperService(), suggestionContext);
+        // NORELEASE
+        // still need to populate CompletionSuggestionContext's specific settings
+        return suggestionContext;
     }
 
     @Override
